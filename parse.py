import os
import re
import sys
import argparse
import struct

# Global Variables
postings_buffer = [] # List of (term, docID, freq) tuples in memory
temp_file_names = [] # List of temporary postings file names
page_table = {} # docID -> passageID
doc_frequency_map = {} # term -> document frequency
total_document_length = 0 # sum of all document lengths
total_documents = 0 # total number of documents

# Constants
DEFAULT_MAX_BUFFER_POSTINGS = 1000000
ASCII_RANGE = set(range(128))

def tokenize_text(text):
    '''
    Tokenize the input text into a list of ASCII tokens.
    Non-ASCII tokens are filtered out / removed.
    '''
    # covert to lowercase and replace punctuation with spaces
    punctuation_re = re.compile(r"[^\w\s]", flags=re.UNICODE)
    removed_punctuation = punctuation_re.sub(" ", text.lower())

    # split on whitespace
    tokens = removed_punctuation.split()

    # filter to ASCII only (helper function)
    def is_token_ascii(token):
        return all(ord(c) < 128 for c in token)
    
    # return tokens that are ASCII only
    return [t for t in tokens if is_token_ascii(t)]

def update_postings_buffer(term_frequency_map, doc_id):
    '''
    Update the global postings buffer and document frequency map with terms from the current document.
    '''
    global postings_buffer
    global doc_frequency_map

    for term, frequency in term_frequency_map.items():

        # Append (term, docID, freq) to postings buffer
        postings_buffer.append((term, doc_id, frequency))

        # doc frequency increments once per (term, doc)
        doc_frequency_map[term] = doc_frequency_map.get(term, 0) + 1

def write_postings_buffer_to_disk(temp_file_index, temp_file_prefix):
    '''
    Write the current postings buffer to a temporary file on disk.
    '''
    global postings_buffer
    global temp_file_names

    # sort postings buffer by (term, docID) not frequency
    postings_buffer.sort(key=lambda p: (p[0], p[1]))

    # ensure directory exists
    os.makedirs(os.path.dirname(temp_file_prefix) or ".", exist_ok=True)

    temp_file_name = f"{temp_file_prefix}{temp_file_index}.txt"
    count = len(postings_buffer)

    # write to file
    with open(temp_file_name, "w", encoding="utf-8") as f:
        for term, docID, freq in postings_buffer:
            f.write(f"{term}\t{docID}\t{freq}\n")

    # record temp file name
    temp_file_names.append(temp_file_name)

    # clear postings buffer
    postings_buffer.clear()

    print(f"[INFO] Wrote {temp_file_name} with {count} postings.")

def save_document_frequencies(doc_freq_file):
    '''
    Save the document frequency map to a file.
    '''
    global doc_frequency_map

    # ensure directory exists
    os.makedirs(os.path.dirname(doc_freq_file) or ".", exist_ok=True)

    # write to file
    with open(doc_freq_file, "w", encoding="utf-8") as f:
        for term, document_frequency in doc_frequency_map.items():
            f.write(f"{term} {document_frequency}\n")

def save_collection_stats(stats_file):
    '''
    Save the total documents and average document length to a file.
    '''
    global total_documents
    global total_document_length
    # ensure directory exists
    os.makedirs(os.path.dirname(stats_file) or ".", exist_ok=True)
    # compute average document length
    avg_len = (total_document_length / total_documents) if total_documents else 0.0

    # write to file
    with open(stats_file, "w", encoding="utf-8") as f:
        f.write(f"{total_documents}\t{avg_len}\n")

def save_page_table(page_table_file):
    '''
    Save the page table (docID to document length mapping) to a file
    '''
    # ensure directory exists
    os.makedirs(os.path.dirname(page_table_file) or ".", exist_ok=True)

    # write to file
    with open(page_table_file, "w", encoding="utf-8") as f:
        for doc_id, length in page_table.items():
            f.write(f"{doc_id} {length}\n")

def save_document_store(doc_store_file, doc_offsets_file, file_path):
    '''
    Build document store with offset-based indexing for efficient retrieval.
    '''
    os.makedirs(os.path.dirname(doc_store_file) or ".", exist_ok=True)
    os.makedirs(os.path.dirname(doc_offsets_file) or ".", exist_ok=True)
    
    offsets = {}
    
    with open(doc_store_file, 'wb') as out_f:
        with open(file_path, 'r', encoding='utf-8') as in_f:
            doc_id = 0
            for line in in_f:
                line = line.rstrip('\n')
                if not line:
                    continue
                
                parts = line.split('\t', maxsplit=1)
                passage_text = parts[1] if len(parts) > 1 else ""
                
                # Record offset before writing
                offset = out_f.tell()
                
                # Encode and write
                text_bytes = passage_text.encode('utf-8')
                length = len(text_bytes)
                
                out_f.write(struct.pack('<Q', length))
                out_f.write(text_bytes)
                
                offsets[doc_id] = (offset, length)
                doc_id += 1
    
    # Write offset index
    with open(doc_offsets_file, 'w') as f:
        for doc_id, (offset, length) in sorted(offsets.items()):
            f.write(f"{doc_id}\t{offset}\t{length}\n")
    
    print(f"[INFO] Document store created with {len(offsets)} documents.")

def parse_data(file_path, temp_file_prefix, max_buffer_postings = DEFAULT_MAX_BUFFER_POSTINGS, outputs_dir = "tmp"):
    '''
    Parse the input TSV file and build temporary postings files and auxiliary statistics files.
    '''
    global total_documents
    global total_document_length
    global postings_buffer
    global page_table

    # Check if file exists
    if not os.path.exists(file_path):
        print(f"Error opening file at path {file_path}", file=sys.stderr)
        return

    # Ensure output directory exists
    os.makedirs(outputs_dir, exist_ok=True)

    # Initialize variables
    temp_file_index = 0
    # Docuemnts are given in order (0, 1, 2, ...)
    doc_id = 0

    # Read and process the input file line by line
    with open(file_path, "r", encoding="utf-8") as opened_file:
        # Each line is a passage / document
        for line in opened_file:
            # Remove trailing newline
            line = line.rstrip("\n")

            # Skip empty lines
            if not line:
                continue
            
            # Increment total document count
            total_documents += 1

            # Split on first tab into passageID and text
            parts = line.split("\t", maxsplit=1)

            passage_id = parts[0]
            passage_text = parts[1] if len(parts) > 1 else ""

            # Tokenize passage text
            tokens = tokenize_text(passage_text)

            # Get the current document length from the tokens we parsed
            doc_len = len(tokens)
            
            # store the document lengths
            page_table[doc_id] = doc_len

            # Update total document length            
            total_document_length += doc_len
            
            # Build term frequency map for the document
            term_freq = {}
            for token in tokens:
                term_freq[token] = term_freq.get(token, 0) + 1

            # Update postings buffer and document frequency map with term_freq
            update_postings_buffer(term_freq, doc_id)

            # spill if buffer (by count) exceeds threshold
            if len(postings_buffer) >= max_buffer_postings:
                # Update temp file index and write to disk
                temp_file_index += 1

                # write postings buffer and clear it
                write_postings_buffer_to_disk(temp_file_index, temp_file_prefix)

            # Increment document ID
            doc_id += 1

    # spill remaining postings if exiting from while loop
    if postings_buffer:
        temp_file_index += 1
        write_postings_buffer_to_disk(temp_file_index, temp_file_prefix)

    # write to extra files
    save_document_frequencies(os.path.join(outputs_dir, "doc_frequencies.txt"))
    save_collection_stats(os.path.join(outputs_dir, "collection_stats.txt"))
    save_page_table(os.path.join(outputs_dir, "page_table.txt"))
<<<<<<< HEAD
    save_document_store(
        os.path.join(outputs_dir, "documents.dat"),
        os.path.join(outputs_dir, "doc_offsets.txt"),
        file_path
    )
    print("Completed parsing.")
=======
    print("1. Completed parsing stage.")
>>>>>>> 15946ba6

def argument_parser():
    '''
    Create the command line argument parser.
    '''
    parser = argparse.ArgumentParser(description="Parse a TSV file into temporary files")
    parser.add_argument("input", help="Path to TSV with lines: <passageID>\\t<passageText>")
    parser.add_argument("--prefix", default="tmp/temp_file_", help="Temporary postings file prefix")
    parser.add_argument("--buffer", type=int, default=DEFAULT_MAX_BUFFER_POSTINGS, help="Max postings in RAM before spilling a sorted run")
    parser.add_argument("--outdir", default="out", help="Directory for stats files")
    return parser

if __name__ == "__main__":
    # parse command line arguments
    args = argument_parser().parse_args()

    # Parse the data
    parse_data(args.input, args.prefix, max_buffer_postings=args.buffer, outputs_dir=args.outdir)<|MERGE_RESOLUTION|>--- conflicted
+++ resolved
@@ -242,16 +242,12 @@
     save_document_frequencies(os.path.join(outputs_dir, "doc_frequencies.txt"))
     save_collection_stats(os.path.join(outputs_dir, "collection_stats.txt"))
     save_page_table(os.path.join(outputs_dir, "page_table.txt"))
-<<<<<<< HEAD
     save_document_store(
         os.path.join(outputs_dir, "documents.dat"),
         os.path.join(outputs_dir, "doc_offsets.txt"),
         file_path
     )
-    print("Completed parsing.")
-=======
     print("1. Completed parsing stage.")
->>>>>>> 15946ba6
 
 def argument_parser():
     '''
